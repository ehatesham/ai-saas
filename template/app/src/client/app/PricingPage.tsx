import { useAuth } from 'wasp/client/auth';
import { stripePayment } from 'wasp/client/operations';
import { PaymentPlanId, paymentPlans } from '../../payment/plans';
import { AiFillCheckCircle } from 'react-icons/ai';
import { useState } from 'react';
import { useHistory } from 'react-router-dom';
import { cn } from '../../shared/utils';
import { z } from 'zod';

const bestDealPaymentPlanId: PaymentPlanId = PaymentPlanId.Pro;

interface PaymentPlanCard {
  name: string;
<<<<<<< HEAD
  id: PaymentPlanId;
  pricePerMonth?: string;
  price?: string;
  description?: string;
  features?: string[];
};

const paymentPlans: PaymentPlan[] = [
  {
    name: 'Hobby',
    id: PaymentPlanId.SubscriptionHobby,
    pricePerMonth: '$9.99',
=======
  price: string;
  description: string;
  features: string[];
};

export const paymentPlanCards: Record<PaymentPlanId, PaymentPlanCard> = {
  [PaymentPlanId.Hobby]: {
    name: 'Hobby',
    price: '$9.99',
>>>>>>> 1b8dae1b
    description: 'All you need to get started',
    features: ['Limited monthly usage', 'Basic support'],
  },
  [PaymentPlanId.Pro]: {
    name: 'Pro',
<<<<<<< HEAD
    id: PaymentPlanId.SubscriptionPro,
    pricePerMonth: '$19.99',
=======
    price: '$19.99',
>>>>>>> 1b8dae1b
    description: 'Our most popular plan',
    features: ['Unlimited monthly usage', 'Priority customer support'],
  },
  [PaymentPlanId.Credits10]: {
    name: '10 Credits',
<<<<<<< HEAD
    id: PaymentPlanId.Credits10,
=======
>>>>>>> 1b8dae1b
    price: '$9.99',
    description: 'One-time purchase of 10 credits for your account',
    features: ['Use credits for e.g. OpenAI API calls', 'No expiration date'],
  }
};

const PricingPage = () => {
  const [isStripePaymentLoading, setIsStripePaymentLoading] = useState<boolean | string>(false);

  const { data: user, isLoading: isUserLoading } = useAuth();

  const history = useHistory();

  async function handleBuyNowClick(paymentPlanId: PaymentPlanId) {
    if (!user) {
      history.push('/login');
      return;
    }
    try {
      setIsStripePaymentLoading(paymentPlanId);
      let stripeResults = await stripePayment(paymentPlanId);

      if (stripeResults?.sessionUrl) {
        window.open(stripeResults.sessionUrl, '_self');
      }
    } catch (error: any) {
      console.error(error?.message ?? 'Something went wrong.');
    } finally {
      setIsStripePaymentLoading(false);
    }
  }

  const handleCustomerPortalClick = () => {
    if (!user) {
      history.push('/login');
      return;
    }
    try {
      const schema = z.string().url();
      const customerPortalUrl = schema.parse(import.meta.env.REACT_APP_STRIPE_CUSTOMER_PORTAL);
      window.open(customerPortalUrl, '_blank');
    } catch (err) {
      console.error(err);
    }
  };

  return (
    <div className='py-10 lg:mt-10'>
      <div className='mx-auto max-w-7xl px-6 lg:px-8'>
        <div id='pricing' className='mx-auto max-w-4xl text-center'>
          <h2 className='mt-2 text-4xl font-bold tracking-tight text-gray-900 sm:text-5xl dark:text-white'>
            Pick your <span className='text-yellow-500'>pricing</span>
          </h2>
        </div>
        <p className='mx-auto mt-6 max-w-2xl text-center text-lg leading-8 text-gray-600 dark:text-white'>
          Stripe subscriptions and secure webhooks are built-in. Just add your Stripe Product IDs! Try it out below with
          test credit card number{' '}
          <span className='px-2 py-1 bg-gray-100 rounded-md text-gray-500'>4242 4242 4242 4242 4242</span>
        </p>
        <div className='isolate mx-auto mt-16 grid max-w-md grid-cols-1 gap-y-8 lg:gap-x-8 sm:mt-20 lg:mx-0 lg:max-w-none lg:grid-cols-3'>
<<<<<<< HEAD
          {paymentPlans.map((plan) => (
=======
          {Object.values(PaymentPlanId).map((planId) => (
>>>>>>> 1b8dae1b
            <div
              key={planId}
              className={cn(
                'relative flex flex-col grow justify-between rounded-3xl ring-gray-900/10 dark:ring-gray-100/10 overflow-hidden p-8 xl:p-10',
                {
                  'ring-2': planId === bestDealPaymentPlanId,
                  'ring-1 lg:mt-8': planId !== bestDealPaymentPlanId,
                }
              )}
            >
              {planId === bestDealPaymentPlanId && (
                <div className='absolute top-0 right-0 -z-10 w-full h-full transform-gpu blur-3xl' aria-hidden='true'>
                  <div
                    className='absolute w-full h-full bg-gradient-to-br from-amber-400 to-purple-300 opacity-30 dark:opacity-50'
                    style={{
                      clipPath: 'circle(670% at 50% 50%)',
                    }}
                  />
                </div>
              )}
              <div className='mb-8'>
                <div className='flex items-center justify-between gap-x-4'>
                  <h3 id={planId} className='text-gray-900 text-lg font-semibold leading-8 dark:text-white'>
                    {paymentPlanCards[planId].name}
                  </h3>
                </div>
                <p className='mt-4 text-sm leading-6 text-gray-600 dark:text-white'>
                  {paymentPlanCards[planId].description}
                </p>
                <p className='mt-6 flex items-baseline gap-x-1 dark:text-white'>
<<<<<<< HEAD
                  <span className='text-4xl font-bold tracking-tight text-gray-900 dark:text-white'>{plan.pricePerMonth || plan.price}</span>
                  <span className='text-sm font-semibold leading-6 text-gray-600 dark:text-white'>
                    {plan.pricePerMonth && '/ month'}
                  </span>
                </p>
                <ul role='list' className='mt-8 space-y-3 text-sm leading-6 text-gray-600 dark:text-white'>
                  {plan.features && plan.features.map((feature) => (
=======
                  <span className='text-4xl font-bold tracking-tight text-gray-900 dark:text-white'>
                    {paymentPlanCards[planId].price}
                  </span>
                  <span className='text-sm font-semibold leading-6 text-gray-600 dark:text-white'>
                    {paymentPlans[planId].effect.kind === 'subscription' && '/month'}
                  </span>
                </p>
                <ul role='list' className='mt-8 space-y-3 text-sm leading-6 text-gray-600 dark:text-white'>
                  {paymentPlanCards[planId].features.map((feature) => (
>>>>>>> 1b8dae1b
                    <li key={feature} className='flex gap-x-3'>
                      <AiFillCheckCircle className='h-6 w-5 flex-none text-yellow-500' aria-hidden='true' />
                      {feature}
                    </li>
                  ))}
                </ul>
              </div>
              {!!user && !!user.subscriptionStatus ? (
                <button
                  onClick={handleCustomerPortalClick}
                  aria-describedby='manage-subscription'
                  className={cn(
                    'mt-8 block rounded-md py-2 px-3 text-center text-sm font-semibold leading-6 focus-visible:outline focus-visible:outline-2 focus-visible:outline-yellow-400',
                    {
                      'bg-yellow-500 text-white hover:text-white shadow-sm hover:bg-yellow-400':
                        planId === bestDealPaymentPlanId,
                      'text-gray-600 ring-1 ring-inset ring-purple-200 hover:ring-purple-400':
                        planId !== bestDealPaymentPlanId,
                    }
                  )}
                >
                  Manage Subscription
                </button>
              ) : (
                <button
                  onClick={() => handleBuyNowClick(planId)}
                  aria-describedby={planId}
                  className={cn(
                    {
                      'bg-yellow-500 text-white hover:text-white shadow-sm hover:bg-yellow-400':
                        planId === bestDealPaymentPlanId,
                      'text-gray-600  ring-1 ring-inset ring-purple-200 hover:ring-purple-400':
                        planId !== bestDealPaymentPlanId,
                    },
                    {
                      'opacity-50 cursor-wait cursor-not-allowed': isStripePaymentLoading === planId,
                    },
                    'mt-8 block rounded-md py-2 px-3 text-center text-sm dark:text-white font-semibold leading-6 focus-visible:outline focus-visible:outline-2 focus-visible:outline-yellow-400'
                  )}
                >
                  {!!user ? 'Buy plan' : 'Log in to buy plan'}
                </button>
              )}
            </div>
          ))}
        </div>
      </div>
    </div>
  );
};

export default PricingPage;<|MERGE_RESOLUTION|>--- conflicted
+++ resolved
@@ -11,20 +11,6 @@
 
 interface PaymentPlanCard {
   name: string;
-<<<<<<< HEAD
-  id: PaymentPlanId;
-  pricePerMonth?: string;
-  price?: string;
-  description?: string;
-  features?: string[];
-};
-
-const paymentPlans: PaymentPlan[] = [
-  {
-    name: 'Hobby',
-    id: PaymentPlanId.SubscriptionHobby,
-    pricePerMonth: '$9.99',
-=======
   price: string;
   description: string;
   features: string[];
@@ -34,27 +20,17 @@
   [PaymentPlanId.Hobby]: {
     name: 'Hobby',
     price: '$9.99',
->>>>>>> 1b8dae1b
     description: 'All you need to get started',
     features: ['Limited monthly usage', 'Basic support'],
   },
   [PaymentPlanId.Pro]: {
     name: 'Pro',
-<<<<<<< HEAD
-    id: PaymentPlanId.SubscriptionPro,
-    pricePerMonth: '$19.99',
-=======
     price: '$19.99',
->>>>>>> 1b8dae1b
     description: 'Our most popular plan',
     features: ['Unlimited monthly usage', 'Priority customer support'],
   },
   [PaymentPlanId.Credits10]: {
     name: '10 Credits',
-<<<<<<< HEAD
-    id: PaymentPlanId.Credits10,
-=======
->>>>>>> 1b8dae1b
     price: '$9.99',
     description: 'One-time purchase of 10 credits for your account',
     features: ['Use credits for e.g. OpenAI API calls', 'No expiration date'],
@@ -115,11 +91,7 @@
           <span className='px-2 py-1 bg-gray-100 rounded-md text-gray-500'>4242 4242 4242 4242 4242</span>
         </p>
         <div className='isolate mx-auto mt-16 grid max-w-md grid-cols-1 gap-y-8 lg:gap-x-8 sm:mt-20 lg:mx-0 lg:max-w-none lg:grid-cols-3'>
-<<<<<<< HEAD
-          {paymentPlans.map((plan) => (
-=======
           {Object.values(PaymentPlanId).map((planId) => (
->>>>>>> 1b8dae1b
             <div
               key={planId}
               className={cn(
@@ -150,15 +122,6 @@
                   {paymentPlanCards[planId].description}
                 </p>
                 <p className='mt-6 flex items-baseline gap-x-1 dark:text-white'>
-<<<<<<< HEAD
-                  <span className='text-4xl font-bold tracking-tight text-gray-900 dark:text-white'>{plan.pricePerMonth || plan.price}</span>
-                  <span className='text-sm font-semibold leading-6 text-gray-600 dark:text-white'>
-                    {plan.pricePerMonth && '/ month'}
-                  </span>
-                </p>
-                <ul role='list' className='mt-8 space-y-3 text-sm leading-6 text-gray-600 dark:text-white'>
-                  {plan.features && plan.features.map((feature) => (
-=======
                   <span className='text-4xl font-bold tracking-tight text-gray-900 dark:text-white'>
                     {paymentPlanCards[planId].price}
                   </span>
@@ -168,7 +131,6 @@
                 </p>
                 <ul role='list' className='mt-8 space-y-3 text-sm leading-6 text-gray-600 dark:text-white'>
                   {paymentPlanCards[planId].features.map((feature) => (
->>>>>>> 1b8dae1b
                     <li key={feature} className='flex gap-x-3'>
                       <AiFillCheckCircle className='h-6 w-5 flex-none text-yellow-500' aria-hidden='true' />
                       {feature}
