--- template/app/main.wasp
+++ opensaas-sh/app/main.wasp
@@ -3,24 +3,24 @@
     version: "^0.13.2"
   },
 
-  title: "My Open SaaS App",
+  title: "Open SaaS",
 
   head: [
         "<meta property='og:type' content='website' />",
-        "<meta property='og:title' content='My Open SaaS App' />",
+        "<meta property='og:title' content='Open SaaS' />",
         "<meta property='og:url' content='https://opensaas.sh' />",
-        "<meta property='og:description' content='I made a SaaS App. Buy my stuff.' />",
-        "<meta property='og:image' content='https://opensaas.sh/public-banner.png' />",
-        "<meta name='twitter:image' content='https://opensaas.sh/public-banner.png' />",
+        "<meta property='og:description' content='Free, open-source SaaS boilerplate starter for React & NodeJS.' />",
+        "<meta property='og:image' content='https://opensaas.sh/banner.png' />",
+
+        "<meta name=\"twitter:title\" content=\"Open SaaS\" />",
+        "<meta name=\"twitter:text:title\" content=\"Open SaaS\" />",
+        "<meta name='twitter:image' content='https://opensaas.sh/banner.png' />",
+        "<meta name=\"twitter:image:alt\" content=\"Open SaaS\" />",
         "<meta name='twitter:image:width' content='800' />",
         "<meta name='twitter:image:height' content='400' />",
         "<meta name='twitter:card' content='summary_large_image' />",
-        // TODO: You can put your Plausible analytics scripts below (https://docs.opensaas.sh/guides/analytics/):
-        // NOTE: Plausible does not use Cookies, so you can simply add the scripts here.
-        // Google, on the other hand, does, so you must instead add the script dynamically
-        // via the Cookie Consent component after the user clicks the "Accept" cookies button.
-        "<script defer data-domain='<your-site-id>' src='https://plausible.io/js/script.js'></script>",  // for production
-        "<script defer data-domain='<your-site-id>' src='https://plausible.io/js/script.local.js'></script>",  // for development
+        "<script defer data-domain='opensaas.sh' src='https://plausible.apps.twoducks.dev/js/script.js'></script>",
+        "<script defer data-domain='opensaas.sh' src='https://plausible.apps.twoducks.dev/js/script.local.js'></script>",
   ],
 
   // 🔐 Auth out of the box! https://wasp-lang.dev/docs/auth/overview
@@ -32,7 +32,7 @@
       email: {
         fromField: {
           name: "Open SaaS App",
-          email: "me@example.com"
+          email: "vince@wasp-lang.dev"
         },
         emailVerification: {
           clientRoute: EmailVerificationRoute,
@@ -44,16 +44,14 @@
         },
         userSignupFields: import { getEmailUserFields } from "@src/auth/userSignupFields",
       },
-      // Uncomment to enable Google Auth (check https://wasp-lang.dev/docs/auth/social-auth/google for setup instructions):
-      // google: { // Guide for setting up Auth via Google
-      //   userSignupFields: import { getGoogleUserFields } from "@src/auth/userSignupFields",
-      //   configFn: import { getGoogleAuthConfig } from "@src/auth/userSignupFields",
-      // },
-      // Uncomment to enable GitHub Auth (check https://wasp-lang.dev/docs/auth/social-auth/github for setup instructions):
-      // gitHub: {
-      //   userSignupFields: import { getGitHubUserFields } from "@src/auth/userSignupFields",
-      //   configFn: import { getGitHubAuthConfig } from "@src/auth/userSignupFields",
-      // },
+      google: {
+        userSignupFields: import { getGoogleUserFields } from "@src/auth/userSignupFields",
+        configFn: import { getGoogleAuthConfig } from "@src/auth/userSignupFields",
+      },
+      gitHub: {
+        userSignupFields: import { getGitHubUserFields } from "@src/auth/userSignupFields",
+        configFn: import { getGitHubAuthConfig } from "@src/auth/userSignupFields",
+      },
     },
     onAuthFailedRedirectTo: "/login",
     onAuthSucceededRedirectTo: "/demo-app",
@@ -76,11 +74,11 @@
     // NOTE: "Dummy" provider is just for local development purposes.
     //   Make sure to check the server logs for the email confirmation url (it will not be sent to an address)!
     //   Once you are ready for production, switch to e.g. "SendGrid" or "Mailgun" providers. Check out https://docs.opensaas.sh/guides/email-sending/ .
-    provider: Dummy,
+    provider: SendGrid,
     defaultFrom: {
       name: "Open SaaS App",
       // When using a real provider, e.g. SendGrid, you must use the same email address that you configured your account to send out emails with!
-      email: "me@example.com"
+      email: "vince@wasp-lang.dev"
     },
   },
 }
<<<<<<< HEAD
@@ -195,7 +193,10 @@
=======
@@ -323,7 +321,10 @@
>>>>>>> a812b2d7
   email                     String?         @unique
   username                  String?         @unique
   lastActiveTimestamp       DateTime        @default(now())
-  isAdmin                   Boolean         @default(false)
+  isAdmin                   Boolean         @default(true)
+  // isMockUser is an extra property for the demo app ensuring that all users can access
+  // the admin dashboard but won't be able to see the other users' data, only mock user data.
+  isMockUser                Boolean         @default(false)
 
   stripeId                  String?         @unique
   checkoutSessionId         String?<|MERGE_RESOLUTION|>--- conflicted
+++ resolved
@@ -84,11 +84,7 @@
      },
    },
  }
-<<<<<<< HEAD
 @@ -195,7 +193,10 @@
-=======
-@@ -323,7 +321,10 @@
->>>>>>> a812b2d7
    email                     String?         @unique
    username                  String?         @unique
    lastActiveTimestamp       DateTime        @default(now())
