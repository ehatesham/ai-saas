--- conflicted
+++ resolved
@@ -1,10 +1,7 @@
 .wasp/
 node_modules/
-<<<<<<< HEAD
-=======
 migrations/
 **/.DS_Store
->>>>>>> 5dd28bc9
 
 # We by default ignore any dotenv files to avoid committing any secrets by accident.
 # If this is too agressive for you, consider allowing specific files with `!` operator,
