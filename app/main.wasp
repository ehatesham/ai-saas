app OpenSaaS {
  wasp: {
    version: "^0.13.2"
  },

  title: "My Open SaaS App",

  head: [
        "<meta property='og:type' content='website' />",
        "<meta property='og:title' content='My Open SaaS App' />",
        "<meta property='og:url' content='https://opensaas.sh' />",
        "<meta property='og:description' content='I made a SaaS App. Buy my stuff.' />",
        "<meta property='og:image' content='https://opensaas.sh/public-banner.png' />",
        "<meta name='twitter:image' content='https://opensaas.sh/public-banner.png' />",
        "<meta name='twitter:image:width' content='800' />",
        "<meta name='twitter:image:height' content='400' />",
        "<meta name='twitter:card' content='summary_large_image' />",
<<<<<<< HEAD
        // Put your analytics scripts here only if you ARE NOT using the cookie constent banner
        // as these scripts will always load when the page refreshes.
        // "<script defer data-domain='<your-site-id>' src='https://plausible.io/js/script.js'></script>",
        // Plausible has script extension `script.local.js` specifically reserved for local development
        // "<script defer data-domain='<your-site-id>' src='https://plausible.io/js/script.local.js'></script>",
        // Google analytics only needs one script and will automatically detect if you are in local development
        // "<!-- Google tag (gtag.js) --><script>...</script>"
=======
        // TODO: You can put your analytics scripts below (https://docs.opensaas.sh/guides/analytics/):
        //   If you are going with Plausible:
        "<script defer data-domain='<your-site-id>' src='https://plausible.io/js/script.js'></script>",  // for production
        "<script defer data-domain='<your-site-id>' src='https://plausible.io/js/script.local.js'></script>",  // for development
        //   If you are going with Google Analytics:
        "<!-- Google tag (gtag.js) --><script>...</script>"  // for both production and development
>>>>>>> d862a5de
  ],

  // 🔐 Auth out of the box! https://wasp-lang.dev/docs/auth/overview
  auth: {
    userEntity: User,
    methods: {
      // NOTE: If you decide to not use email auth, make sure to also delete the related routes and pages below.
      //   (RequestPasswordReset(Route|Page), PasswordReset(Route|Page), EmailVerification(Route|Page))
      email: {
        fromField: {
          name: "Open SaaS App",
          email: "me@example.com"
        },
        emailVerification: {
          clientRoute: EmailVerificationRoute,
          getEmailContentFn: import { getVerificationEmailContent } from "@src/server/auth/email.js",
        },
        passwordReset: {
          clientRoute: PasswordResetRoute,
          getEmailContentFn: import { getPasswordResetEmailContent } from "@src/server/auth/email.js",
        },
        userSignupFields: import { getEmailUserFields } from "@src/server/auth/setUsername.js",
      },
      // Uncomment to enable Google Auth (check https://wasp-lang.dev/docs/auth/social-auth/google for setup instructions):
      // google: { // Guide for setting up Auth via Google
      //   userSignupFields: import { getGoogleUserFields } from "@src/server/auth/setUsername.js",
      //   configFn: import { getGoogleAuthConfig } from "@src/server/auth/setUsername.js",
      // },
      // Uncomment to enable GitHub Auth (check https://wasp-lang.dev/docs/auth/social-auth/github for setup instructions):
      // gitHub: {
      //   userSignupFields: import { getGitHubUserFields } from "@src/server/auth/setUsername.js",
      //   configFn: import { getGitHubAuthConfig } from "@src/server/auth/setUsername.js",
      // },
    },
    onAuthFailedRedirectTo: "/login",
    onAuthSucceededRedirectTo: "/demo-app",
  },

  db: {
    system: PostgreSQL,
    // Run `wasp db seed` to seed the database with the seed functions below:
    seeds: [
      // Populates the database with a bunch of fake users to work with during development.
      import { devSeedUsers } from "@src/server/scripts/usersSeed.js",
    ]
  },

  client: {
    rootComponent: import App from "@src/client/App",
  },

  emailSender: {
    // NOTE: "Dummy" provider is just for local development purposes.
    //   Make sure to check the server logs for the email confirmation url (it will not be sent to an address)!
    //   Once you are ready for production, switch to e.g. "SendGrid" or "MailGun" providers. Check out https://docs.opensaas.sh/guides/email-sending/ .
    provider: Dummy,
    defaultFrom: {
      name: "Open SaaS App",
      // When using a real provider, e.g. SendGrid, you must use the same email address that you configured your account to send out emails with!
      email: "me@example.com"
    },
  },
}

/* 💽 Wasp defines DB entities via Prisma Database Models:
 * https://wasp-lang.dev/docs/data-model/entities
 */

entity User {=psl
  id                        Int             @id @default(autoincrement())
  createdAt                 DateTime        @default(now())

  email                     String?         @unique
  username                  String?         @unique
  lastActiveTimestamp       DateTime        @default(now())
  isAdmin                   Boolean         @default(false)

  stripeId                  String?
  checkoutSessionId         String?
  subscriptionTier          String?
  subscriptionStatus        String?
  sendEmail                 Boolean         @default(false)
  datePaid                  DateTime?
  credits                   Int             @default(3)

  gptResponses              GptResponse[]
  contactFormMessages       ContactFormMessage[]
  tasks                     Task[]
  files                     File[]
psl=}

entity GptResponse {=psl
  id                        String          @id @default(uuid())
  createdAt                 DateTime        @default(now())
  updatedAt                 DateTime        @updatedAt

  user                      User            @relation(fields: [userId], references: [id])
  userId                    Int

  content                   String
psl=}

entity Task {=psl
  id                        String          @id @default(uuid())
  createdAt                 DateTime        @default(now())

  user                      User            @relation(fields: [userId], references: [id])
  userId                    Int

  description               String
  time                      String          @default("1")
  isDone                    Boolean         @default(false)
psl=}

entity File {=psl
  id                        String          @id @default(uuid())
  createdAt                 DateTime        @default(now())

  user                      User            @relation(fields: [userId], references: [id])
  userId                    Int

  name                      String
  type                      String
  key                       String
  uploadUrl                 String
psl=}

// TODO: add functionality to allow users to send messages to admin
// and make them accessible via the admin dashboard
entity ContactFormMessage {=psl
  id                        String          @id @default(uuid())
  createdAt                 DateTime        @default(now())

  user                      User            @relation(fields: [userId], references: [id])
  userId                    Int

  content                   String
  isRead                    Boolean         @default(false)
  repliedAt                 DateTime?
psl=}

entity DailyStats {=psl
  id                               Int             @id @default(autoincrement())
  date                             DateTime        @default(now()) @unique

  totalViews                       Int             @default(0)
  prevDayViewsChangePercent        String          @default("0")
  userCount                        Int             @default(0)
  paidUserCount                    Int             @default(0)
  userDelta                        Int             @default(0)
  paidUserDelta                    Int             @default(0)
  totalRevenue                     Float             @default(0)
  totalProfit                      Float             @default(0)

  sources                          PageViewSource[]
psl=}

entity PageViewSource {=psl
  @@id([date, name])
  name                     String
  date                     DateTime        @default(now())

  dailyStats               DailyStats?     @relation(fields: [dailyStatsId], references: [id])
  dailyStatsId             Int?

  visitors                 Int
psl=}

entity Logs {=psl
  id                       Int             @id @default(autoincrement())
  createdAt                DateTime        @default(now())

  message                  String
  level                    String
psl=}

/* 📡 These are the Wasp client Routes and Pages.
 * You can easily make them inaccessible to the unauthenticated user w/ 'authRequired: true'.
 * https://wasp-lang.dev/docs/tutorial/pages
 */

route LandingPageRoute { path: "/", to: LandingPage }
page LandingPage {
  component: import LandingPage from "@src/client/landing-page/LandingPage"
}

//#region Auth Pages
route LoginRoute { path: "/login", to: LoginPage }
page LoginPage {
  component: import Login from "@src/client/auth/LoginPage"
}

route SignupRoute { path: "/signup", to: SignupPage }
page SignupPage {
  component: import { Signup } from "@src/client/auth/SignupPage"
}

route RequestPasswordResetRoute { path: "/request-password-reset", to: RequestPasswordResetPage }
page RequestPasswordResetPage {
  component: import { RequestPasswordReset } from "@src/client/auth/RequestPasswordReset",
}

route PasswordResetRoute { path: "/password-reset", to: PasswordResetPage }
page PasswordResetPage {
  component: import { PasswordReset } from "@src/client/auth/PasswordReset",
}

route EmailVerificationRoute { path: "/email-verification", to: EmailVerificationPage }
page EmailVerificationPage {
  component: import { EmailVerification } from "@src/client/auth/EmailVerification",
}
//#endregion

route DemoAppRoute { path: "/demo-app", to: DemoAppPage }
page DemoAppPage {
  authRequired: true,
  component: import DemoAppPage from "@src/client/app/DemoAppPage"
}

route PricingPageRoute { path: "/pricing", to: PricingPage }
page PricingPage {
  component: import PricingPage from "@src/client/app/PricingPage"
}

route AccountRoute { path: "/account", to: AccountPage }
page AccountPage {
  authRequired: true,
  component: import Account from "@src/client/app/AccountPage"
}

route CheckoutRoute { path: "/checkout", to: CheckoutPage }
page CheckoutPage {
  authRequired: true,
  component: import Checkout from "@src/client/app/CheckoutPage"
}

route FileUploadRoute { path: "/file-upload", to: FileUploadPage }
page FileUploadPage {
  authRequired: true,
  component: import FileUpload from "@src/client/app/FileUploadPage"
}

//#region Admin Pages
route AdminRoute { path: "/admin", to: DashboardPage }
page DashboardPage {
  authRequired: true,
  component: import Dashboard from "@src/client/admin/pages/DashboardPage"
}

route AdminUsersRoute { path: "/admin/users", to: AdminUsersPage }
page AdminUsersPage {
  authRequired: true,
  component: import AdminUsers from "@src/client/admin/pages/Users"
}

route AdminSettingsRoute { path: "/admin/settings", to: AdminSettingsPage }
page AdminSettingsPage {
  authRequired: true,
  component: import AdminSettings from "@src/client/admin/pages/Settings"
}

route AdminChartsRoute { path: "/admin/chart", to: AdminChartsPage }
page AdminChartsPage {
  authRequired: true,
  component: import AdminCharts from "@src/client/admin/pages/Chart"
}

route AdminMessagesRoute { path: "/admin/messages", to: AdminMessagesPage }
page AdminMessagesPage {
  authRequired: true,
  component: import AdminMessages from "@src/client/admin/pages/Messages"
}

route AdminFormElementsRoute { path: "/admin/forms/form-elements", to: AdminFormElementsPage }
page AdminFormElementsPage {
  authRequired: true,
  component: import AdminForms from "@src/client/admin/pages/Form/FormElements"
}

route AdminFormLayoutsRoute { path: "/admin/forms/form-layouts", to: AdminFormLayoutsPage }
page AdminFormLayoutsPage {
  authRequired: true,
  component: import AdminForms from "@src/client/admin/pages/Form/FormLayout"
}

route AdminCalendarRoute { path: "/admin/calendar", to: AdminCalendarPage }
page AdminCalendarPage {
  authRequired: true,
  component: import AdminCalendar from "@src/client/admin/pages/Calendar"
}

route AdminUIAlertsRoute { path: "/admin/ui/alerts", to: AdminUIAlertsPage }
page AdminUIAlertsPage {
  authRequired: true,
  component: import AdminUI from "@src/client/admin/pages/UiElements/Alerts"
}

route AdminUIButtonsRoute { path: "/admin/ui/buttons", to: AdminUIButtonsPage }
page AdminUIButtonsPage {
  authRequired: true,
  component: import AdminUI from "@src/client/admin/pages/UiElements/Buttons"
}
//#endregion

/* ⛑ These are the Wasp Operations: server code that you can easily call
 * from the client. Queries fetch stuff, Actions modify/do stuff.
 * https://wasp-lang.dev/docs/data-model/operations/overview
 */

// 📝 Actions

action generateGptResponse {
  fn: import { generateGptResponse } from "@src/server/actions.js",
  entities: [User, Task, GptResponse]
}

action createTask {
  fn: import { createTask } from "@src/server/actions.js",
  entities: [Task]
}

action deleteTask {
  fn: import { deleteTask } from "@src/server/actions.js",
  entities: [Task]
}

action updateTask {
  fn: import { updateTask } from "@src/server/actions.js",
  entities: [Task]
}

action stripePayment {
  fn: import { stripePayment } from "@src/server/actions.js",
  entities: [User]
}

action updateCurrentUser {
  fn: import { updateCurrentUser } from "@src/server/actions.js",
  entities: [User]
}

action updateUserById {
  fn: import { updateUserById } from "@src/server/actions.js",
  entities: [User]
}

action createFile {
  fn: import { createFile } from "@src/server/actions.js",
  entities: [User, File]
}


// 📚 Queries

query getGptResponses {
  fn: import { getGptResponses } from "@src/server/queries.js",
  entities: [User, GptResponse]
}

query getAllTasksByUser {
  fn: import { getAllTasksByUser } from "@src/server/queries.js",
  entities: [Task]
}

query getAllFilesByUser {
  fn: import { getAllFilesByUser } from "@src/server/queries.js",
  entities: [User, File]
}

query getDownloadFileSignedURL {
  fn: import { getDownloadFileSignedURL } from "@src/server/queries.js",
  entities: [User, File]
}

query getDailyStats {
  fn: import { getDailyStats } from "@src/server/queries.js",
  entities: [User, DailyStats]
}

query getPaginatedUsers {
  fn: import { getPaginatedUsers } from "@src/server/queries.js",
  entities: [User]
}

/*
 * 📡 These are custom Wasp API Endpoints.
 * Use them for callbacks, webhooks, API for other services to consume, etc.
 * https://wasp-lang.dev/docs/advanced/apis
 */

api stripeWebhook {
  fn: import { stripeWebhook } from "@src/server/webhooks/stripe.js",
  entities: [User],
  middlewareConfigFn: import { stripeMiddlewareFn } from "@src/server/webhooks/stripe.js",
  httpRoute: (POST, "/stripe-webhook")
}

/* 🕵️‍♂️ These are the Wasp Jobs. Use them to set up recurring tasks and/or queues.
 * https://wasp-lang.dev/docs/advanced/jobs
 */

job emailChecker {
  executor: PgBoss,
  perform: {
    fn: import { checkAndQueueEmails } from "@src/server/workers/checkAndQueueEmails.js"
  },
  schedule: {
    cron: "0 7 * * 1" // at 7:00 am every Monday
  },
  entities: [User]
}

job dailyStatsJob {
  executor: PgBoss,
  perform: {
    fn: import { calculateDailyStats } from "@src/server/workers/calculateDailyStats.js"
  },
  schedule: {
    cron: "0 * * * *" // every hour. useful in production
    // cron: "* * * * *" // every minute. useful for debugging
  },
  entities: [User, DailyStats, Logs, PageViewSource]
}<|MERGE_RESOLUTION|>--- conflicted
+++ resolved
@@ -15,22 +15,12 @@
         "<meta name='twitter:image:width' content='800' />",
         "<meta name='twitter:image:height' content='400' />",
         "<meta name='twitter:card' content='summary_large_image' />",
-<<<<<<< HEAD
-        // Put your analytics scripts here only if you ARE NOT using the cookie constent banner
-        // as these scripts will always load when the page refreshes.
-        // "<script defer data-domain='<your-site-id>' src='https://plausible.io/js/script.js'></script>",
-        // Plausible has script extension `script.local.js` specifically reserved for local development
-        // "<script defer data-domain='<your-site-id>' src='https://plausible.io/js/script.local.js'></script>",
-        // Google analytics only needs one script and will automatically detect if you are in local development
-        // "<!-- Google tag (gtag.js) --><script>...</script>"
-=======
         // TODO: You can put your analytics scripts below (https://docs.opensaas.sh/guides/analytics/):
         //   If you are going with Plausible:
         "<script defer data-domain='<your-site-id>' src='https://plausible.io/js/script.js'></script>",  // for production
         "<script defer data-domain='<your-site-id>' src='https://plausible.io/js/script.local.js'></script>",  // for development
         //   If you are going with Google Analytics:
         "<!-- Google tag (gtag.js) --><script>...</script>"  // for both production and development
->>>>>>> d862a5de
   ],
 
   // 🔐 Auth out of the box! https://wasp-lang.dev/docs/auth/overview
