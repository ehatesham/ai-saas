datasource db {
  provider = "postgresql"
  url      = env("DATABASE_URL")
}

generator client {
  provider = "prisma-client-js"
}

model User {
  id                        String          @id @default(uuid())
  createdAt                 DateTime        @default(now())

  email                     String?         @unique
  username                  String?         @unique
  lastActiveTimestamp       DateTime        @default(now())
  isAdmin                   Boolean         @default(false)

  paymentProcessorUserId    String?         @unique
  lemonSqueezyCustomerPortalUrl String?     // You can delete this if you're not using Lemon Squeezy as your payments processor.
<<<<<<< HEAD
  subscriptionStatus        String?         // 'active', 'canceled', 'past_due', 'deleted'
=======
  checkoutSessionId         String?
  subscriptionStatus        String?         // 'active', 'cancel_at_period_end', 'past_due', 'deleted'
>>>>>>> 515f7780
  subscriptionPlan          String?         // 'hobby', 'pro'
  sendNewsletter            Boolean         @default(false)
  datePaid                  DateTime?
  credits                   Int             @default(3)

  gptResponses              GptResponse[]
  contactFormMessages       ContactFormMessage[]
  tasks                     Task[]
  files                     File[]
}

model GptResponse {
  id                        String          @id @default(uuid())
  createdAt                 DateTime        @default(now())
  updatedAt                 DateTime        @updatedAt

  user                      User            @relation(fields: [userId], references: [id])
  userId                    String

  content                   String
}

model Task {
  id                        String          @id @default(uuid())
  createdAt                 DateTime        @default(now())

  user                      User            @relation(fields: [userId], references: [id])
  userId                    String

  description               String
  time                      String          @default("1")
  isDone                    Boolean         @default(false)
}

model File {
  id                        String          @id @default(uuid())
  createdAt                 DateTime        @default(now())

  user                      User            @relation(fields: [userId], references: [id])
  userId                    String

  name                      String
  type                      String
  key                       String
  uploadUrl                 String
}

model DailyStats {
  id                               Int             @id @default(autoincrement())
  date                             DateTime        @default(now()) @unique

  totalViews                       Int             @default(0)
  prevDayViewsChangePercent        String          @default("0")
  userCount                        Int             @default(0)
  paidUserCount                    Int             @default(0)
  userDelta                        Int             @default(0)
  paidUserDelta                    Int             @default(0)
  totalRevenue                     Float           @default(0)
  totalProfit                      Float           @default(0)

  sources                          PageViewSource[]
}

model PageViewSource {
  @@id([date, name])
  name                     String
  date                     DateTime        @default(now())

  dailyStats               DailyStats?     @relation(fields: [dailyStatsId], references: [id])
  dailyStatsId             Int?

  visitors                 Int
}

model Logs {
  id                       Int             @id @default(autoincrement())
  createdAt                DateTime        @default(now())

  message                  String
  level                    String
}

model ContactFormMessage {
  id                        String          @id @default(uuid())
  createdAt                 DateTime        @default(now())

  user                      User            @relation(fields: [userId], references: [id])
  userId                    String

  content                   String
  isRead                    Boolean         @default(false)
  repliedAt                 DateTime?
}<|MERGE_RESOLUTION|>--- conflicted
+++ resolved
@@ -18,12 +18,7 @@
 
   paymentProcessorUserId    String?         @unique
   lemonSqueezyCustomerPortalUrl String?     // You can delete this if you're not using Lemon Squeezy as your payments processor.
-<<<<<<< HEAD
-  subscriptionStatus        String?         // 'active', 'canceled', 'past_due', 'deleted'
-=======
-  checkoutSessionId         String?
   subscriptionStatus        String?         // 'active', 'cancel_at_period_end', 'past_due', 'deleted'
->>>>>>> 515f7780
   subscriptionPlan          String?         // 'hobby', 'pro'
   sendNewsletter            Boolean         @default(false)
   datePaid                  DateTime?
