--- conflicted
+++ resolved
@@ -80,28 +80,6 @@
       } else {
         response.status(404).send('Invalid product');
       }
-<<<<<<< HEAD
-      /**
-       * and here is an example of handling a product that is not a subscription
-       * in this case, we are adding 10 credits to the user's account
-       * make sure to configure it in the Stripe dashboard first!
-       */
-
-      // if (line_items?.data[0]?.price?.id === process.env.CREDITS_PRICE_ID) {
-      //   console.log('Credits purchased: ');
-      //   await context.entities.User.updateMany({
-      //     where: {
-      //       stripeId: userStripeId,
-      //     },
-      //     data: {
-      //       credits: {
-      //         increment: 10,
-      //       },
-      //     },
-      //   });
-      // }
-=======
->>>>>>> 8663b347
     } else if (event.type === 'invoice.paid') {
       const invoice = event.data.object as Stripe.Invoice;
       const userStripeId = invoice.customer as string;
