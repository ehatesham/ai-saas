import { useAuth } from 'wasp/client/auth';
import { stripePayment } from 'wasp/client/operations';
import { TierIds, STRIPE_CUSTOMER_PORTAL_LINK } from '../../shared/constants';
import { AiFillCheckCircle } from 'react-icons/ai';
import { useState } from 'react';
import { useHistory } from 'react-router-dom';
import { cn } from '../../shared/utils';

export const tiers = [
  {
    name: 'Hobby',
    id: TierIds.HOBBY,
    price: '$9.99',
    description: 'All you need to get started',
    features: ['Limited monthly usage', 'Basic support'],
  },
  {
    name: 'Pro',
    id: TierIds.PRO,
    price: '$19.99',
    description: 'Our most popular plan',
    features: ['Unlimited monthly usage', 'Priority customer support'],
    bestDeal: true,
  },
  {
    name: '10 Credits',
    id: TierIds.CREDITS,
    price: '$9.99',
    description: 'One-time purchase of 10 credits for your account',
    features: ['Use credits for e.g. OpenAI API calls', 'No expiration date'],
  },
];

const PricingPage = () => {
  const [isStripePaymentLoading, setIsStripePaymentLoading] = useState<boolean | string>(false);

  const { data: user, isLoading: isUserLoading } = useAuth();

  const history = useHistory();

  async function handleBuyNowClick(tierId: string) {
    if (!user) {
      history.push('/login');
      return;
    }
    try {
      setIsStripePaymentLoading(tierId);
      let stripeResults = await stripePayment(tierId);

      if (stripeResults?.sessionUrl) {
        window.open(stripeResults.sessionUrl, '_self');
      }
    } catch (error: any) {
      console.error(error?.message ?? 'Something went wrong.');
    } finally {
      setIsStripePaymentLoading(false);
    }
  }

  return (
    <div className='py-10 lg:mt-10'>
      <div className='mx-auto max-w-7xl px-6 lg:px-8'>
        <div id='pricing' className='mx-auto max-w-4xl text-center'>
          <h2 className='mt-2 text-4xl font-bold tracking-tight text-gray-900 sm:text-5xl dark:text-white'>
            Pick your <span className='text-yellow-500'>pricing</span>
          </h2>
        </div>
        <p className='mx-auto mt-6 max-w-2xl text-center text-lg leading-8 text-gray-600 dark:text-white'>
          Stripe subscriptions and secure webhooks are built-in. Just add your Stripe Product IDs! Try it out below with
          test credit card number{' '}
          <span className='px-2 py-1 bg-gray-100 rounded-md text-gray-500'>4242 4242 4242 4242 4242</span>
        </p>
        <div className='isolate mx-auto mt-16 grid max-w-md grid-cols-1 gap-y-8 lg:gap-x-8 sm:mt-20 lg:mx-0 lg:max-w-none lg:grid-cols-3'>
          {tiers.map((tier) => (
            <div
              key={tier.id}
              className={cn(
                'relative flex flex-col grow justify-between rounded-3xl ring-gray-900/10 dark:ring-gray-100/10 overflow-hidden p-8 xl:p-10',
                {
                  'ring-2': tier.bestDeal,
                  'ring-1 lg:mt-8': !tier.bestDeal,
                }
              )}
            >
              {tier.bestDeal && (
                <div className='absolute top-0 right-0 -z-10 w-full h-full transform-gpu blur-3xl' aria-hidden='true'>
                  <div
                    className='absolute w-full h-full bg-gradient-to-br from-amber-400 to-purple-300 opacity-30 dark:opacity-50'
                    style={{
                      clipPath: 'circle(670% at 50% 50%)',
                    }}
                  />
                </div>
              )}
              <div className='mb-8'>
                <div className='flex items-center justify-between gap-x-4'>
                  <h3 id={tier.id} className='text-gray-900 text-lg font-semibold leading-8 dark:text-white'>
                    {tier.name}
                  </h3>
                </div>
                <p className='mt-4 text-sm leading-6 text-gray-600 dark:text-white'>{tier.description}</p>
                <p className='mt-6 flex items-baseline gap-x-1 dark:text-white'>
                  <span className='text-4xl font-bold tracking-tight text-gray-900 dark:text-white'>{tier.price}</span>
                  <span className='text-sm font-semibold leading-6 text-gray-600 dark:text-white'>
                    {tier.id !== TierIds.CREDITS && '/month'}
                  </span>
                </p>
                <ul role='list' className='mt-8 space-y-3 text-sm leading-6 text-gray-600 dark:text-white'>
                  {tier.features.map((feature) => (
                    <li key={feature} className='flex gap-x-3'>
                      <AiFillCheckCircle className='h-6 w-5 flex-none text-yellow-500' aria-hidden='true' />
                      {feature}
                    </li>
                  ))}
                </ul>
              </div>
              {!!user && !!user.subscriptionStatus ? (
                <a
                  href={STRIPE_CUSTOMER_PORTAL_LINK}
                  aria-describedby='manage-subscription'
                  className={cn(
                    'mt-8 block rounded-md py-2 px-3 text-center text-sm font-semibold leading-6 focus-visible:outline focus-visible:outline-2 focus-visible:outline-yellow-400',
                    {
                      'bg-yellow-500 text-white hover:text-white shadow-sm hover:bg-yellow-400': tier.bestDeal,
                      'text-gray-600 ring-1 ring-inset ring-purple-200 hover:ring-purple-400': !tier.bestDeal,
                    }
                  )}
                >
                  Manage Subscription
                </a>
              ) : (
                <button
                  onClick={() => handleBuyNowClick(tier.id)}
                  aria-describedby={tier.id}
<<<<<<< HEAD
                  className={`dark:text-white
                      ${tier.id === 'enterprise-tier' ? 'opacity-50 cursor-not-allowed' : 'opacity-100 cursor-pointer'}
                      ${
                        tier.bestDeal
                          ? 'bg-yellow-500 text-white hover:text-white shadow-sm hover:bg-yellow-400'
                          : 'text-gray-600  ring-1 ring-inset ring-purple-200 hover:ring-purple-400'
                      }
                      ${isStripePaymentLoading === tier.id ? 'opacity-50 cursor-wait cursor-not-allowed' : null}
                      'mt-8 block rounded-md py-2 px-3 text-center text-sm font-semibold leading-6 focus-visible:outline focus-visible:outline-2 focus-visible:outline-yellow-400'
                    `}
=======
                  className={cn(
                    {
                      'bg-yellow-500 text-white hover:text-white shadow-sm hover:bg-yellow-400': tier.bestDeal,
                      'text-gray-600  ring-1 ring-inset ring-purple-200 hover:ring-purple-400': !tier.bestDeal,
                    },
                    {
                      'cursor-wait': isStripePaymentLoading === tier.id,
                    },
                    'mt-8 block rounded-md py-2 px-3 text-center text-sm dark:text-white font-semibold leading-6 focus-visible:outline focus-visible:outline-2 focus-visible:outline-yellow-400'
                  )}
>>>>>>> 8663b347
                >
                  {!!user ? 'Buy plan' : 'Log in to buy plan'}
                </button>
              )}
            </div>
          ))}
        </div>
      </div>
    </div>
  );
};

export default PricingPage;<|MERGE_RESOLUTION|>--- conflicted
+++ resolved
@@ -132,29 +132,16 @@
                 <button
                   onClick={() => handleBuyNowClick(tier.id)}
                   aria-describedby={tier.id}
-<<<<<<< HEAD
-                  className={`dark:text-white
-                      ${tier.id === 'enterprise-tier' ? 'opacity-50 cursor-not-allowed' : 'opacity-100 cursor-pointer'}
-                      ${
-                        tier.bestDeal
-                          ? 'bg-yellow-500 text-white hover:text-white shadow-sm hover:bg-yellow-400'
-                          : 'text-gray-600  ring-1 ring-inset ring-purple-200 hover:ring-purple-400'
-                      }
-                      ${isStripePaymentLoading === tier.id ? 'opacity-50 cursor-wait cursor-not-allowed' : null}
-                      'mt-8 block rounded-md py-2 px-3 text-center text-sm font-semibold leading-6 focus-visible:outline focus-visible:outline-2 focus-visible:outline-yellow-400'
-                    `}
-=======
                   className={cn(
                     {
                       'bg-yellow-500 text-white hover:text-white shadow-sm hover:bg-yellow-400': tier.bestDeal,
                       'text-gray-600  ring-1 ring-inset ring-purple-200 hover:ring-purple-400': !tier.bestDeal,
                     },
                     {
-                      'cursor-wait': isStripePaymentLoading === tier.id,
+                      'opacity-50 cursor-wait cursor-not-allowed': isStripePaymentLoading === tier.id,
                     },
                     'mt-8 block rounded-md py-2 px-3 text-center text-sm dark:text-white font-semibold leading-6 focus-visible:outline focus-visible:outline-2 focus-visible:outline-yellow-400'
                   )}
->>>>>>> 8663b347
                 >
                   {!!user ? 'Buy plan' : 'Log in to buy plan'}
                 </button>
